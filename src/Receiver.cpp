// libflute - FLUTE/ALC library
//
// Copyright (C) 2021 Klaus Kühnhammer (Österreichische Rundfunksender GmbH & Co KG)
//
// Licensed under the License terms and conditions for use, reproduction, and
// distribution of 5G-MAG software (the “License”).  You may not use this file
// except in compliance with the License.  You may obtain a copy of the License at
// https://www.5g-mag.com/reference-tools.  Unless required by applicable law or
// agreed to in writing, software distributed under the License is distributed on
// an “AS IS” BASIS, WITHOUT WARRANTIES OR CONDITIONS OF ANY KIND, either express
// or implied.
// 
// See the License for the specific language governing permissions and limitations
// under the License.
//
#include "Receiver.h"
#include "AlcPacket.h"
#include <iostream>
#include <string>
#include "spdlog/spdlog.h"
#include "IpSec.h"


LibFlute::Receiver::Receiver ( const std::string& iface, const std::string& address,
    short port, uint64_t tsi, 
    boost::asio::io_service& io_service, bool enable_md5)
    : _socket(io_service)
    , _tsi(tsi)
    , _mcast_address(address)
    , _enable_md5(enable_md5)
{
    boost::asio::ip::udp::endpoint listen_endpoint(
        boost::asio::ip::address::from_string(iface), port);
    _socket.open(listen_endpoint.protocol());
    _socket.set_option(boost::asio::ip::multicast::enable_loopback(true));
    _socket.set_option(boost::asio::ip::udp::socket::reuse_address(true));
    _socket.set_option(boost::asio::socket_base::receive_buffer_size(16*1024*1024));
    _socket.bind(listen_endpoint);

    // Join the multicast group.
    _socket.set_option(
        boost::asio::ip::multicast::join_group(
          boost::asio::ip::address::from_string(address)));

    _socket.async_receive_from(
        boost::asio::buffer(_data, max_length), _sender_endpoint,
        boost::bind(&LibFlute::Receiver::handle_receive_from, this,
          boost::asio::placeholders::error,
          boost::asio::placeholders::bytes_transferred));
}

auto LibFlute::Receiver::enable_ipsec(uint32_t spi, const std::string& key) -> void 
{
  LibFlute::IpSec::enable_esp(spi, _mcast_address, LibFlute::IpSec::Direction::In, key);
}

auto LibFlute::Receiver::handle_receive_from(const boost::system::error_code& error,
    size_t bytes_recvd) -> void
{
  if (!_running) return;

  if (!error)
  {
    spdlog::trace("Received {} bytes", bytes_recvd);
    try {
      auto alc = LibFlute::AlcPacket(_data, bytes_recvd);

      if (alc.tsi() != _tsi) {
        spdlog::warn("Discarding packet for unknown TSI {}", alc.tsi());
        return;
      }

      const std::lock_guard<std::mutex> lock(_files_mutex);

      if (alc.toi() == 0 && (!_fdt || _fdt->instance_id() != alc.fdt_instance_id())) {
        if (_files.find(alc.toi()) == _files.end()) {
          FileDeliveryTable::FileEntry fe{0, "", static_cast<uint32_t>(alc.fec_oti().transfer_length), "", "", 0, alc.fec_oti()};
          //_files.emplace(alc.toi(), std::make_shared<LibFlute::File>(fe));
          auto file = LibFlute::File::create_file(fe, _enable_md5);
          if (file) { 
            _files.emplace(alc.toi(), file);
          }
        }
      }

      if (_files.find(alc.toi()) != _files.end() && !_files[alc.toi()]->complete()) {
        auto encoding_symbols = LibFlute::EncodingSymbol::from_payload(
            _data + alc.header_length(), 
            bytes_recvd - alc.header_length(),
            _files[alc.toi()]->fec_oti(),
            alc.content_encoding());

        for (const auto& symbol : encoding_symbols) {
          spdlog::debug("received TOI {} SBN {} ID {}", alc.toi(), symbol.source_block_number(), symbol.id() );
          _files[alc.toi()]->put_symbol(symbol);
          if (_files[alc.toi()]->complete()) {
            break;
          }
        }

        auto file = _files[alc.toi()].get();
        if (_files[alc.toi()]->complete()) {
          for (auto it = _files.cbegin(); it != _files.cend();)
          {
            if (it->second.get() != file && it->second->meta().content_location == file->meta().content_location)
            {
              spdlog::debug("Replacing file with TOI {}", it->first);
              it = _files.erase(it);
            }
            else
            {
              ++it;
            }
          }

          spdlog::debug("File with TOI {} completed", alc.toi());
          if (alc.toi() != 0 && _completion_cb) {
            _completion_cb(_files[alc.toi()]);
            _files.erase(alc.toi());
          }

          if (alc.toi() == 0) { // parse complete FDT
            _fdt = std::make_unique<FileDeliveryTable>(
                alc.fdt_instance_id(), _files[alc.toi()]->buffer(), _files[alc.toi()]->length());

            _files.erase(alc.toi());
            for (const auto& file_entry : _fdt->file_entries()) {
              // automatically receive all files in the FDT
              if (_files.find(file_entry.toi) == _files.end()) {
<<<<<<< HEAD
                spdlog::debug("Starting reception for file with TOI {}: {} ({})", file_entry.toi,
                    file_entry.content_location, file_entry.content_type);
                _files.emplace(file_entry.toi, std::make_shared<LibFlute::File>(file_entry));
=======
                spdlog::debug("Starting reception for file with TOI {}", file_entry.toi);
                auto file = LibFlute::File::create_file(file_entry, _enable_md5);
                if (file) { 
                  _files.emplace(file_entry.toi, file);
                }
>>>>>>> c4918e30
              }
            }
          }
        }
      } else {
        spdlog::trace("Discarding packet for unknown or already completed file with TOI {}", alc.toi());
      }
    } catch (std::exception ex) {
      spdlog::warn("Failed to decode ALC/FLUTE packet: {}", ex.what());
    }

    _socket.async_receive_from(
        boost::asio::buffer(_data, max_length), _sender_endpoint,
        boost::bind(&LibFlute::Receiver::handle_receive_from, this,
          boost::asio::placeholders::error,
          boost::asio::placeholders::bytes_transferred));
  }
  else 
  {
    spdlog::error("receive_from error: {}", error.message());
  }
}

auto LibFlute::Receiver::file_list() -> std::vector<std::shared_ptr<LibFlute::File>>
{
  std::vector<std::shared_ptr<LibFlute::File>> files;
  for (auto& f : _files) {
    files.push_back(f.second);
  }
  return files;
}

auto LibFlute::Receiver::remove_expired_files(unsigned max_age) -> void
{
  const std::lock_guard<std::mutex> lock(_files_mutex);
  for (auto it = _files.cbegin(); it != _files.cend();)
  {
    auto age = time(nullptr) - it->second->received_at();
    if ( it->second->meta().content_location != "bootstrap.multipart"  && age > max_age) {
      it = _files.erase(it);
    } else {
      ++it;
    }
  }
}

auto LibFlute::Receiver::remove_file_with_content_location(const std::string& cl) -> void
{
  const std::lock_guard<std::mutex> lock(_files_mutex);
  for (auto it = _files.cbegin(); it != _files.cend();)
  {
    if ( it->second->meta().content_location == cl) {
      it = _files.erase(it);
    } else {
      ++it;
    }
  }
}<|MERGE_RESOLUTION|>--- conflicted
+++ resolved
@@ -22,7 +22,7 @@
 
 
 LibFlute::Receiver::Receiver ( const std::string& iface, const std::string& address,
-    short port, uint64_t tsi, 
+    short port, uint64_t tsi, //NOLINT
     boost::asio::io_service& io_service, bool enable_md5)
     : _socket(io_service)
     , _tsi(tsi)
@@ -127,17 +127,11 @@
             for (const auto& file_entry : _fdt->file_entries()) {
               // automatically receive all files in the FDT
               if (_files.find(file_entry.toi) == _files.end()) {
-<<<<<<< HEAD
-                spdlog::debug("Starting reception for file with TOI {}: {} ({})", file_entry.toi,
-                    file_entry.content_location, file_entry.content_type);
-                _files.emplace(file_entry.toi, std::make_shared<LibFlute::File>(file_entry));
-=======
                 spdlog::debug("Starting reception for file with TOI {}", file_entry.toi);
                 auto file = LibFlute::File::create_file(file_entry, _enable_md5);
                 if (file) { 
                   _files.emplace(file_entry.toi, file);
                 }
->>>>>>> c4918e30
               }
             }
           }
