// libflute - FLUTE/ALC library
//
// Copyright (C) 2021 Klaus Kühnhammer (Österreichische Rundfunksender GmbH & Co KG)
//
// Licensed under the License terms and conditions for use, reproduction, and
// distribution of 5G-MAG software (the “License”).  You may not use this file
// except in compliance with the License.  You may obtain a copy of the License at
// https://www.5g-mag.com/reference-tools.  Unless required by applicable law or
// agreed to in writing, software distributed under the License is distributed on
// an “AS IS” BASIS, WITHOUT WARRANTIES OR CONDITIONS OF ANY KIND, either express
// or implied.
// 
// See the License for the specific language governing permissions and limitations
// under the License.
//
#pragma once
#include <boost/asio.hpp>
#include <boost/bind.hpp>
#include <string>
#include <map>
#include <mutex>
#include "File.h"
#include "FileDeliveryTable.h"

namespace LibFlute {
  /**
   *  FLUTE receiver class. Construct an instance of this to receive files from a FLUTE/ALC session.
   */
  class Receiver {
    public:
     /**
      *  Definition of a file reception completion callback function that can be
      *  registered through ::register_completion_callback.
      *
      *  @returns shared_ptr to the received file
      */
      typedef std::function<void(std::shared_ptr<LibFlute::File>)> completion_callback_t;
     /**
      *  Default constructor.
      *
      *  @param iface Address of the (local) interface to bind the receiving socket to. 0.0.0.0 = any.
      *  @param address Multicast address
      *  @param port Target port 
      *  @param tsi TSI value of the session 
      *  @param io_service Boost io_service to run the socket operations in (must be provided by the caller)
      *  @param enable_md5 Enable checking of MD5 sums for received files
      */
      Receiver( const std::string& iface, const std::string& address, 
          short port, uint64_t tsi,
          boost::asio::io_service& io_service,
          bool enable_md5 = true);

     /**
      *  Default destructor.
      */
      virtual ~Receiver() = default;

     /**
      *  Enable IPSEC ESP decryption of FLUTE payloads.
      *
      *  @param spi Security Parameter Index value to use
      *  @param key AES key as a hex string (without leading 0x). Must be an even number of characters long.
      */
      void enable_ipsec( uint32_t spi, const std::string& aes_key);

     /**
      *  List all current files
      *
      *  @return Vector of all files currently in the FDT
      */
      std::vector<std::shared_ptr<LibFlute::File>> file_list();

     /**
      *  Remove files from the list that are older than max_age seconds
      */
      void remove_expired_files(unsigned max_age);

     /**
      *  Remove a file from the list that matches the passed content location
      */
      void remove_file_with_content_location(const std::string& cl);

     /**
      *  Register a callback for file reception notifications
      *
      *  @param cb Function to call on file completion
      */
      void register_completion_callback(completion_callback_t cb) { _completion_cb = cb; };

      void stop() { _running = false; }
    private:

      void handle_receive_from(const boost::system::error_code& error,
          size_t bytes_recvd);
      boost::asio::ip::udp::socket _socket;
      boost::asio::ip::udp::endpoint _sender_endpoint;

      enum { max_length = 2048 };
      char _data[max_length];
      uint64_t _tsi;
      std::unique_ptr<LibFlute::FileDeliveryTable> _fdt;
      std::map<uint64_t, std::shared_ptr<LibFlute::File>> _files;
      std::mutex _files_mutex;
      std::string _mcast_address;

      completion_callback_t _completion_cb = nullptr;

      bool _running = true;
<<<<<<< HEAD
=======
      bool _enable_md5 = true;
>>>>>>> c4918e30
  };
};<|MERGE_RESOLUTION|>--- conflicted
+++ resolved
@@ -15,7 +15,7 @@
 //
 #pragma once
 #include <boost/asio.hpp>
-#include <boost/bind.hpp>
+#include <boost/bind/bind.hpp>
 #include <string>
 #include <map>
 #include <mutex>
@@ -106,9 +106,6 @@
       completion_callback_t _completion_cb = nullptr;
 
       bool _running = true;
-<<<<<<< HEAD
-=======
       bool _enable_md5 = true;
->>>>>>> c4918e30
   };
 };