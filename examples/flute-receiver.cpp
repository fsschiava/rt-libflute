--- conflicted
+++ resolved
@@ -39,9 +39,7 @@
 using libconfig::FileIOException;
 using libconfig::ParseException;
 
-using std::placeholders::_1;
-using std::placeholders::_2;
-using std::placeholders::_3;
+using namespace boost::placeholders;
 
 static void print_version(FILE *stream, struct argp_state *state);
 void (*argp_program_version_hook)(FILE *, struct argp_state *) = print_version;
@@ -160,14 +158,9 @@
         arguments.flute_interface,
         arguments.mcast_target,
         (short)arguments.mcast_port,
-<<<<<<< HEAD
-        16,
-        io);
-=======
         arguments.tsi,
         io,
         arguments.md5_enabled);
->>>>>>> c4918e30
 
     // Configure IPSEC, if enabled
     if (arguments.enable_ipsec) 
